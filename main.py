--- conflicted
+++ resolved
@@ -204,11 +204,7 @@
     return head + body, status._value_
 
 
-<<<<<<< HEAD
-# def ServerSocket(connection: socket, address: _RetAddress):
-=======
 def ServerSocket(connection: socket, address: _RetAddress):
->>>>>>> dccab05a
 
 def Server():
     server = socket(AF_INET, SOCK_STREAM, IPPROTO_TCP)
